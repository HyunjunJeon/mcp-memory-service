--- conflicted
+++ resolved
@@ -47,11 +47,7 @@
 # Setup offline mode immediately when this module is imported
 setup_offline_mode()
 
-<<<<<<< HEAD
-__version__ = "7.3.2"
-=======
 __version__ = "7.4.1"
->>>>>>> 1315e277
 
 from .models import Memory, MemoryQueryResult
 from .storage import MemoryStorage
