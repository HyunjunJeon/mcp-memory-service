<<<<<<< HEAD
# Aider files
.aider.*

# Python
=======
# Python bytecode & artifacts
>>>>>>> b5a40570
__pycache__/
*.py[cod]
*$py.class
*.so

# Python environment & build artifacts
.Python
env/
.venv/
venv/
py310_venv/
build/
develop-eggs/
dist/
downloads/
eggs/
.eggs/
lib/
lib64/
parts/
sdist/
var/
wheels/
*.egg-info/
.installed.cfg
*.egg

# Python project tools
pip-wheel-metadata/
__pypackages__/

# Virtual Environment activation files (redundant due to .venv/ but explicit if needed)
.env
.env.*

# IDEs & Editors
.idea/
.vscode/
*.swp
*.swo

# OS-specific files
.DS_Store
.AppleDouble
.LSOverride

# CodeGPT / Extensions
.codegpt/

# ChromaDB artifacts
chroma_db/
tests/test_db/chroma.sqlite3

# Project-specific artifacts
backups/
test_output.txt
dxdiag_output.txt
dxdiag.txt
claude_desktop_config_updated.json
claude_config/claude_desktop_config.json

# Remove these if mistakenly included
=1.0.0,
=11.0.3

# Logs and debugging
*.log
*.bak
*.tmp
*.old

# Optional: VSCode debugging & Python caches
*.coverage
coverage.*
.cache/
.pytest_cache/
.tox/
nosetests.xml
coverage.xml
*.cover
.hypothesis/<|MERGE_RESOLUTION|>--- conflicted
+++ resolved
@@ -1,11 +1,7 @@
-<<<<<<< HEAD
 # Aider files
 .aider.*
 
 # Python
-=======
-# Python bytecode & artifacts
->>>>>>> b5a40570
 __pycache__/
 *.py[cod]
 *$py.class
